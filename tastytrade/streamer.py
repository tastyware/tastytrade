import asyncio
import json
from asyncio import Lock, Queue
from collections import defaultdict
from datetime import datetime
from decimal import Decimal
from enum import Enum
from ssl import SSLContext, create_default_context
from typing import Any, AsyncIterator, Dict, List, Optional, Union

import websockets
from websockets import WebSocketClientProtocol

from tastytrade import logger
from tastytrade.account import (Account, AccountBalance, CurrentPosition,
                                TradingStatus)
from tastytrade.dxfeed import (Candle, Event, EventType, Greeks, Profile,
                               Quote, Summary, TheoPrice, TimeAndSale, Trade,
                               Underlying)
from tastytrade.order import (InstrumentType, OrderChain, PlacedOrder,
                              PriceEffect)
from tastytrade.session import Session
from tastytrade.utils import TastytradeError, TastytradeJsonDataclass
from tastytrade.watchlists import Watchlist

CERT_STREAMER_URL = 'wss://streamer.cert.tastyworks.com'
STREAMER_URL = 'wss://streamer.tastyworks.com'

<<<<<<< HEAD
DXLINK_VERSION = '0.1-js/0.40.4-WB2'
=======
DXLINK_VERSION = '1.0.0'
>>>>>>> cff1523b


class QuoteAlert(TastytradeJsonDataclass):
    """
    Dataclass that contains information about a quote alert
    """
    user_external_id: str
    symbol: str
    alert_external_id: str
    expires_at: int
    completed_at: datetime
    created_at: datetime
    triggered_at: datetime
    field: str
    operator: str
    threshold: str
    threshold_numeric: Decimal
    dx_symbol: str


class UnderlyingYearGainSummary(TastytradeJsonDataclass):
    """
    Dataclass that contains information about the yearly gain
    or loss for an underlying
    """
    year: int
    account_number: str
    symbol: str
    instrument_type: InstrumentType
    fees: Decimal
    fees_effect: PriceEffect
    commissions: Decimal
    commissions_effect: PriceEffect
    yearly_realized_gain: Decimal
    yearly_realized_gain_effect: PriceEffect
    realized_lot_gain: Decimal
    realized_lot_gain_effect: PriceEffect


class SubscriptionType(str, Enum):
    """
    This is an :class:`~enum.Enum` that contains the subscription types
    for the alert streamer.
    """
    ACCOUNT = 'account-subscribe'  # may be 'connect' in the future
    HEARTBEAT = 'heartbeat'
    PUBLIC_WATCHLISTS = 'public-watchlists-subscribe'
    QUOTE_ALERTS = 'quote-alerts-subscribe'
    USER_MESSAGE = 'user-message-subscribe'


class AlertType(str, Enum):
    """
    This is an :class:`~enum.Enum` that contains the event types
    for the account streamer.
    """
    ACCOUNT_BALANCE = 'AccountBalance'
    ORDER = 'Order'
    ORDER_CHAIN = 'OrderChain'
    POSITION = 'CurrentPosition'
    QUOTE_ALERT = 'QuoteAlert'
    TRADING_STATUS = 'TradingStatus'
    UNDERLYING_SUMMARY = 'UnderlyingYearGainSummary'
    WATCHLIST = 'PublicWatchlists'


class AlertStreamer:
    """
    Used to subscribe to account-level updates (balances, orders, positions),
    public watchlist updates, quote alerts, and user-level messages. It should
    always be initialized as an async context manager, or with the `create`
    function, since the object cannot be fully instantiated without async.

    Example usage::

        from tastytrade import Account, AlertStreamer

        async with AlertStreamer(session) as streamer:
            accounts = Account.get_accounts(session)

            # updates to balances, orders, and positions
            await streamer.subscribe_accounts(accounts)
            # changes in public watchlists
            await streamer.subscribe_public_watchlists()
            # quote alerts configured by the user
            await streamer.subscribe_quote_alerts()

            async for data in streamer.listen():
                print(data)

    """
    def __init__(self, session: Session):
        #: The active session used to initiate the streamer or make requests
        self.token: str = session.session_token
        #: The base url for the streamer websocket
        self.base_url: str = \
            CERT_STREAMER_URL if session.is_test else STREAMER_URL

        self._queues: Dict[AlertType, Queue] = defaultdict(Queue)
        self._websocket: Optional[WebSocketClientProtocol] = None
        self._connect_task = asyncio.create_task(self._connect())

    async def __aenter__(self):
        time_out = 100
        while not self._websocket:
            await asyncio.sleep(0.1)
            time_out -= 1
            if time_out < 0:
                raise TastytradeError('Connection timed out')

        return self

    @classmethod
    async def create(cls, session: Session) -> 'AlertStreamer':
        self = cls(session)
        return await self.__aenter__()

    async def __aexit__(self, exc_type, exc, tb):
        await self.close()

    async def close(self):
        """
        Closes the websocket connection and cancels the heartbeat task.
        """
        self._connect_task.cancel()
        self._heartbeat_task.cancel()

    async def _connect(self) -> None:
        """
        Connect to the websocket server using the URL and authorization
        token provided during initialization.
        """
        headers = {'Authorization': f'Bearer {self.token}'}
        async with websockets.connect(
            self.base_url,
            extra_headers=headers
        ) as websocket:  # type: ignore
            self._websocket = websocket
            self._heartbeat_task = asyncio.create_task(self._heartbeat())

            while True:
                raw_message = await self._websocket.recv()  # type: ignore
                logger.debug('raw message: %s', raw_message)
                data = json.loads(raw_message)
                type_str = data.get('type')
                if type_str is not None:
                    await self._map_message(type_str, data['data'])

    async def listen(
        self,
        event_type: AlertType
    ) -> AsyncIterator[
        Union[
            AccountBalance,
            CurrentPosition,
            PlacedOrder,
            OrderChain,
            QuoteAlert,
            TradingStatus,
            UnderlyingYearGainSummary,
            Watchlist
        ]
    ]:
        """
        Iterate over non-heartbeat messages received from the streamer,
        mapping them to their appropriate data class and yielding them.
        """
        while True:
            yield await self._queues[event_type].get()

    async def _map_message(self, type_str: str, data: dict):
        """
        I'm not sure what the user-status messages look like,
        so they're absent.
        """
        if type_str == AlertType.ACCOUNT_BALANCE:
            await self._queues[AlertType.ACCOUNT_BALANCE].put(
                AccountBalance(**data)
            )
        elif type_str == AlertType.POSITION:
            await self._queues[AlertType.POSITION].put(
                CurrentPosition(**data)
            )
        elif type_str == AlertType.ORDER:
            await self._queues[AlertType.ORDER].put(
                PlacedOrder(**data)
            )
        elif type_str == AlertType.ORDER_CHAIN:
            await self._queues[AlertType.ORDER_CHAIN].put(
                OrderChain(**data)
            )
        elif type_str == AlertType.QUOTE_ALERT:
            await self._queues[AlertType.QUOTE_ALERT].put(
                QuoteAlert(**data)
            )
        elif type_str == AlertType.TRADING_STATUS:
            await self._queues[AlertType.TRADING_STATUS].put(
                TradingStatus(**data)
            )
        elif type_str == AlertType.UNDERLYING_SUMMARY:
            await self._queues[AlertType.UNDERLYING_SUMMARY].put(
                UnderlyingYearGainSummary(**data)
            )
        elif type_str == AlertType.WATCHLIST:
            await self._queues[AlertType.WATCHLIST].put(
                Watchlist(**data)
            )
        else:
            logger.error(f'Unknown message type {type_str}! Please open an '
                         f'issue.\n{data}')

    async def subscribe_accounts(self, accounts: List[Account]) -> None:
        """
        Subscribes to account-level updates (balances, orders, positions).

        :param accounts: list of :class:`Account` to subscribe to updates for
        """
        await self._subscribe(
            SubscriptionType.ACCOUNT,
            [a.account_number for a in accounts]
        )

    async def subscribe_public_watchlists(self) -> None:
        """
        Subscribes to public watchlist updates.
        """
        await self._subscribe(SubscriptionType.PUBLIC_WATCHLISTS)

    async def subscribe_quote_alerts(self) -> None:
        """
        Subscribes to quote alerts (which are configured at a user level).
        """
        await self._subscribe(SubscriptionType.QUOTE_ALERTS)

    async def subscribe_user_messages(self, session: Session) -> None:
        """
        Subscribes to user-level messages, e.g. new account creation.
        """
        external_id = session.user['external-id']
        await self._subscribe(SubscriptionType.USER_MESSAGE, value=external_id)

    async def _heartbeat(self) -> None:
        """
        Sends a heartbeat message every 10 seconds to keep the connection
        alive.
        """
        while True:
            await self._subscribe(SubscriptionType.HEARTBEAT, '')
            # send the heartbeat every 10 seconds
            await asyncio.sleep(10)

    async def _subscribe(
        self,
        subscription: SubscriptionType,
        value: Union[Optional[str], List[str]] = ''
    ) -> None:
        """
        Subscribes to a :class:`SubscriptionType`. Depending on the kind of
        subscription, the value parameter may be required.
        """
        message: Dict[str, Any] = {
            'auth-token': self.token,
            'action': subscription
        }
        if value:
            message['value'] = value
        logger.debug('sending alert subscription: %s', message)
        await self._websocket.send(json.dumps(message))  # type: ignore


class DXLinkStreamer:
    """
    A :class:`DXLinkStreamer` object is used to fetch quotes or greeks for a
    given symbol or list of symbols. It should always be initialized as an
    async context manager, or with the `create` function, since the object
    cannot be fully instantiated without async.

    Example usage::

        from tastytrade import DXLinkStreamer
        from tastytrade.dxfeed import EventType

        # must be a production session
        async with DXLinkStreamer(session) as streamer:
            subs = ['SPY']  # list of quotes to subscribe to
            await streamer.subscribe(EventType.QUOTE, subs)
            quote = await streamer.get_event(EventType.QUOTE)
            print(quote)

    """
<<<<<<< HEAD
    def __init__(
        self,
        session: ProductionSession,
        ssl_context: SSLContext = create_default_context()
    ):
=======
    def __init__(self, session: Session):
>>>>>>> cff1523b
        self._counter = 0
        self._lock: Lock = Lock()
        self._queues: Dict[EventType, Queue] = defaultdict(Queue)
        self._channels: Dict[EventType, int] = {
            EventType.CANDLE: 1,
            EventType.GREEKS: 3,
            EventType.PROFILE: 5,
            EventType.QUOTE: 7,
            EventType.SUMMARY: 9,
            EventType.THEO_PRICE: 11,
            EventType.TIME_AND_SALE: 13,
            EventType.TRADE: 15,
            EventType.UNDERLYING: 17,
        }
        self._subscription_state: Dict[EventType, str] = \
            defaultdict(lambda: 'CHANNEL_CLOSED')

        #: The unique client identifier received from the server
        self._session = session
        self._authenticated = False
        self._wss_url = session.dxlink_url
        self._auth_token = session.streamer_token
        self._ssl_context = ssl_context

        self._connect_task = asyncio.create_task(self._connect())

    async def __aenter__(self):
        time_out = 100
        while not self._authenticated:
            await asyncio.sleep(0.1)
            time_out -= 1
            if time_out < 0:
                raise TastytradeError('Connection timed out')

        return self

    @classmethod
<<<<<<< HEAD
    async def create(
        cls,
        session: ProductionSession,
        ssl_context: SSLContext = create_default_context()
    ) -> 'DXLinkStreamer':
        self = cls(session, ssl_context=ssl_context)
=======
    async def create(cls, session: Session) -> 'DXLinkStreamer':
        self = cls(session)
>>>>>>> cff1523b
        return await self.__aenter__()

    async def __aexit__(self, exc_type, exc, tb):
        await self.close()

    async def close(self):
        """
        Closes the websocket connection and cancels the heartbeat task.
        """
        self._connect_task.cancel()
        self._heartbeat_task.cancel()

    async def _connect(self) -> None:
        """
        Connect to the websocket server using the URL and
        authorization token provided during initialization.
        """

        async with websockets.connect(
            self._wss_url,
            ssl=self._ssl_context
        ) as websocket:
            self._websocket = websocket
            await self._setup_connection()

            # main loop
            while True:
                raw_message = await self._websocket.recv()
                message = json.loads(raw_message)

                logger.debug('received: %s', message)
                if message['type'] == 'SETUP':
                    await self._authenticate_connection()
                elif message['type'] == 'AUTH_STATE':
                    if message['state'] == 'AUTHORIZED':
                        self._authenticated = True
                        self._heartbeat_task = \
                            asyncio.create_task(self._heartbeat())
                elif message['type'] == 'CHANNEL_OPENED':
                    channel = next(k for k, v in self._channels.items()
                                   if v == message['channel'])
                    self._subscription_state[channel] = message['type']
                elif message['type'] == 'CHANNEL_CLOSED':
                    logger.debug('Channel closed: %s', message)
                elif message['type'] == 'FEED_CONFIG':
                    logger.debug('Feed configured: %s', message)
                elif message['type'] == 'FEED_DATA':
                    await self._map_message(message['data'])
                elif message['type'] == 'KEEPALIVE':
                    pass
                else:
                    raise TastytradeError('Unknown message type:', message)

    async def _setup_connection(self):
        message = {
            'type': 'SETUP',
            'channel': 0,
            'keepaliveTimeout': 60,
            'acceptKeepaliveTimeout': 60,
            'version': DXLINK_VERSION
        }
        await self._websocket.send(json.dumps(message))

    async def _authenticate_connection(self):
        message = {
            'type': 'AUTH',
            'channel': 0,
            'token': self._auth_token,
        }
        await self._websocket.send(json.dumps(message))

    async def listen(self, event_type: EventType) -> AsyncIterator[Event]:
        """
        Using the existing subscriptions, pulls events of the given type and
        yield returns them. Never exits unless there's an error or the channel
        is closed.

        :param event_type: the type of event to listen for
        """
        while True:
            yield await self._queues[event_type].get()

    def get_event_nowait(self, event_type: EventType) -> Optional[Event]:
        """
        Using the existing subscriptions, pulls an event of the given type and
<<<<<<< HEAD
        returns it. If the queue is empty None is returned.
=======
        returns it. if the queue is empty None is returned.
>>>>>>> cff1523b

        :param event_type: the type of event to get
        """
        if not self._queues[event_type].empty():
            return self._queues[event_type].get_nowait()
        else:
            return None

    async def get_event(self, event_type: EventType) -> Event:
        """
        Using the existing subscription, pulls an event of the given type and
        returns it.

        :param event_type: the type of event to get
        """
        return await self._queues[event_type].get()

    async def _heartbeat(self) -> None:
        """
        Sends a keepalive message every 30 seconds to keep the connection
        alive.
        """
        message = {
            'type': 'KEEPALIVE',
            'channel': 0
        }

        while True:
            logger.debug('sending keepalive message: %s', message)
            await self._websocket.send(json.dumps(message))
            # send the heartbeat every 30 seconds
            await asyncio.sleep(30)

    async def subscribe(
        self,
        event_type: EventType,
        symbols: List[str]
    ) -> None:
        """
        Subscribes to quotes for given list of symbols. Used for recurring data
        feeds.
        For candles, use :meth:`subscribe_candle` instead.

        :param event_type: type of subscription to add
        :param symbols: list of symbols to subscribe for
        """
        if self._subscription_state[event_type] != 'CHANNEL_OPENED':
            await self._channel_request(event_type)
        message = {
            'type': 'FEED_SUBSCRIPTION',
            'channel': self._channels[event_type],
            'add': [{'symbol': symbol, 'type': event_type}
                    for symbol in symbols]
        }
        logger.debug('sending subscription: %s', message)
        await self._websocket.send(json.dumps(message))

    async def cancel_channel(self, event_type: EventType) -> None:
        """
        Cancels the channel for the belonging event_type

        :param event_type: cancel the channel for this event
        """
        message = {
            'type': 'CHANNEL_CANCEL',
            'channel': self._channels[event_type],
        }
        logger.debug('sending channel cancel: %s', message)
        await self._websocket.send(json.dumps(message))

    async def _channel_request(self, event_type: EventType) -> None:
        message = {
            'type': 'CHANNEL_REQUEST',
            'channel': self._channels[event_type],
            'service': 'FEED',
            'parameters': {
                'contract': 'AUTO',
            },
        }
        logger.debug('sending subscription: %s', message)
        await self._websocket.send(json.dumps(message))
        time_out = 100
        while not self._subscription_state[event_type] == 'CHANNEL_OPENED':
            await asyncio.sleep(0.1)
            time_out -= 1
            if time_out <= 0:
                raise TastytradeError('Subscription channel not opened')
        # setup the feed
        await self._channel_setup(event_type)

    async def _channel_setup(self, event_type: EventType) -> None:
        message = {
            'type': 'FEED_SETUP',
            'channel': self._channels[event_type],
            'acceptAggregationPeriod': 10,
            'acceptDataFormat': 'COMPACT'
        }

        def dict_from_schema(event_class: Any):
            schema = event_class.schema()
            return {schema['title']: list(schema['properties'].keys())}

        if event_type == EventType.CANDLE:
            accept = dict_from_schema(Candle)
        elif event_type == EventType.GREEKS:
            accept = dict_from_schema(Greeks)
        elif event_type == EventType.PROFILE:
            accept = dict_from_schema(Profile)
        elif event_type == EventType.QUOTE:
            accept = dict_from_schema(Quote)
        elif event_type == EventType.SUMMARY:
            accept = dict_from_schema(Summary)
        elif event_type == EventType.THEO_PRICE:
            accept = dict_from_schema(TheoPrice)
        elif event_type == EventType.TIME_AND_SALE:
            accept = dict_from_schema(TimeAndSale)
        elif event_type == EventType.TRADE:
            accept = dict_from_schema(Trade)
        elif event_type == EventType.UNDERLYING:
            accept = dict_from_schema(Underlying)
        message['acceptEventFields'] = accept
        # send message
        logger.debug('setting up feed: %s', message)
        await self._websocket.send(json.dumps(message))

    async def unsubscribe(
        self,
        event_type: EventType,
        symbols: List[str]
    ) -> None:
        """
        Removes existing subscription for given list of symbols.
        For candles, use :meth:`unsubscribe_candle` instead.

        :param event_type: type of subscription to remove
        :param symbols: list of symbols to unsubscribe from
        """
        if not self._authenticated:
            raise TastytradeError('Stream not authenticated')
        event_type_str = str(event_type).split('.')[1].capitalize()
        message = {
            'type': 'FEED_SUBSCRIPTION',
            'channel': self._channels[event_type],
            'remove': [{'symbol': symbol, "type": event_type_str} for symbol in
                       symbols]
        }
        logger.debug('sending subscription: %s', message)
        await self._websocket.send(json.dumps(message))

    async def subscribe_candle(
        self,
        symbols: List[str],
        interval: str,
        start_time: datetime,
        end_time: Optional[datetime] = None,
        extended_trading_hours: bool = False
    ) -> None:
        """
        Subscribes to time series data for the given symbol.

        :param symbols: list of symbols to get data for
        :param interval:
            the width of each candle in time, e.g. '15s', '5m', '1h', '3d',
            '1w', '1mo'
        :param start_time: starting time for the data range
        :param end_time: ending time for the data range
        :param extended_trading_hours: whether to include extended trading
        """
        await self._channel_request(EventType.CANDLE)
        message = {
            'type': 'FEED_SUBSCRIPTION',
            'channel': self._channels[EventType.CANDLE],
            'add': [{
                'symbol': (f'{ticker}{{={interval}}}' if extended_trading_hours
                           else f'{ticker}{{={interval},tho=true}}'),
                'type': 'Candle',
                'fromTime': int(start_time.timestamp() * 1000)
            } for ticker in symbols]
        }
        if end_time is not None:
            raise TastytradeError('End time no longer supported')
        await self._websocket.send(json.dumps(message))

    async def unsubscribe_candle(
        self,
        ticker: str,
        interval: Optional[str] = None,
        extended_trading_hours: bool = False
    ) -> None:
        """
        Removes existing subscription for a candle.

        :param ticker: symbol to unsubscribe from
        :param interval: candle width to unsubscribe from
        :param extended_trading_hours:
            whether candle to unsubscribe from contains extended trading hours
        """
        message = {
            'type': 'FEED_SUBSCRIPTION',
            'channel': self._channels[EventType.CANDLE],
            'remove': [{
                'symbol': (f'{ticker}{{={interval}}}' if extended_trading_hours
                           else f'{ticker}{{={interval},tho=true}}'),
                'type': 'Candle'
            }]
        }
        await self._websocket.send(json.dumps(message))

    async def _map_message(self, message) -> None:
        """
        Takes the raw JSON data, parses the events and places them into their
        respective queues.

        :param message: raw JSON data from the websocket
        """
        logger.debug('received message: %s', message)
        if isinstance(message[0], str):
            msg_type = message[0]
        else:
            msg_type = message[0][0]
        data = message[1]
        # parse type or warn for unknown type
        if msg_type == EventType.CANDLE:
            candles = Candle.from_stream(data)
            for candle in candles:
                await self._queues[EventType.CANDLE].put(candle)
        elif msg_type == EventType.GREEKS:
            greeks = Greeks.from_stream(data)
            for greek in greeks:
                await self._queues[EventType.GREEKS].put(greek)
        elif msg_type == EventType.PROFILE:
            profiles = Profile.from_stream(data)
            for profile in profiles:
                await self._queues[EventType.PROFILE].put(profile)
        elif msg_type == EventType.QUOTE:
            quotes = Quote.from_stream(data)
            for quote in quotes:
                await self._queues[EventType.QUOTE].put(quote)
        elif msg_type == EventType.SUMMARY:
            summaries = Summary.from_stream(data)
            for summary in summaries:
                await self._queues[EventType.SUMMARY].put(summary)
        elif msg_type == EventType.THEO_PRICE:
            theo_prices = TheoPrice.from_stream(data)
            for theo_price in theo_prices:
                await self._queues[EventType.THEO_PRICE].put(theo_price)
        elif msg_type == EventType.TIME_AND_SALE:
            time_and_sales = TimeAndSale.from_stream(data)
            for tas in time_and_sales:
                await self._queues[EventType.TIME_AND_SALE].put(tas)
        elif msg_type == EventType.TRADE:
            trades = Trade.from_stream(data)
            for trade in trades:
                await self._queues[EventType.TRADE].put(trade)
        elif msg_type == EventType.UNDERLYING:
            underlyings = Underlying.from_stream(data)
            for underlying in underlyings:
                await self._queues[EventType.UNDERLYING].put(underlying)
        else:
            raise TastytradeError(f'Unknown message type received: {message}')<|MERGE_RESOLUTION|>--- conflicted
+++ resolved
@@ -26,11 +26,7 @@
 CERT_STREAMER_URL = 'wss://streamer.cert.tastyworks.com'
 STREAMER_URL = 'wss://streamer.tastyworks.com'
 
-<<<<<<< HEAD
 DXLINK_VERSION = '0.1-js/0.40.4-WB2'
-=======
-DXLINK_VERSION = '1.0.0'
->>>>>>> cff1523b
 
 
 class QuoteAlert(TastytradeJsonDataclass):
@@ -321,15 +317,11 @@
             print(quote)
 
     """
-<<<<<<< HEAD
     def __init__(
         self,
         session: ProductionSession,
         ssl_context: SSLContext = create_default_context()
     ):
-=======
-    def __init__(self, session: Session):
->>>>>>> cff1523b
         self._counter = 0
         self._lock: Lock = Lock()
         self._queues: Dict[EventType, Queue] = defaultdict(Queue)
@@ -367,17 +359,12 @@
         return self
 
     @classmethod
-<<<<<<< HEAD
     async def create(
         cls,
         session: ProductionSession,
         ssl_context: SSLContext = create_default_context()
     ) -> 'DXLinkStreamer':
         self = cls(session, ssl_context=ssl_context)
-=======
-    async def create(cls, session: Session) -> 'DXLinkStreamer':
-        self = cls(session)
->>>>>>> cff1523b
         return await self.__aenter__()
 
     async def __aexit__(self, exc_type, exc, tb):
@@ -463,11 +450,7 @@
     def get_event_nowait(self, event_type: EventType) -> Optional[Event]:
         """
         Using the existing subscriptions, pulls an event of the given type and
-<<<<<<< HEAD
         returns it. If the queue is empty None is returned.
-=======
-        returns it. if the queue is empty None is returned.
->>>>>>> cff1523b
 
         :param event_type: the type of event to get
         """
