import logging

API_URL = 'https://api.tastyworks.com'
CERT_URL = 'https://api.cert.tastyworks.com'
<<<<<<< HEAD
VERSION = '7.6'
=======
VERSION = '8.0'
>>>>>>> cff1523b

logger = logging.getLogger(__name__)
logger.setLevel(logging.DEBUG)

from .account import Account  # noqa: E402
from .search import symbol_search  # noqa: E402
<<<<<<< HEAD
from .session import CertificationSession, ProductionSession  # noqa: E402
from .streamer import AlertStreamer, DXLinkStreamer  # noqa: E402
=======
from .session import Session  # noqa: E402
from .streamer import AccountStreamer, DXLinkStreamer  # noqa: E402
>>>>>>> cff1523b
from .watchlists import PairsWatchlist, Watchlist  # noqa: E402

__all__ = [
    'Account',
<<<<<<< HEAD
    'AlertStreamer',
    'CertificationSession',
=======
    'AccountStreamer',
>>>>>>> cff1523b
    'DXLinkStreamer',
    'PairsWatchlist',
    'Session',
    'Watchlist',
    'symbol_search'
]<|MERGE_RESOLUTION|>--- conflicted
+++ resolved
@@ -2,34 +2,21 @@
 
 API_URL = 'https://api.tastyworks.com'
 CERT_URL = 'https://api.cert.tastyworks.com'
-<<<<<<< HEAD
 VERSION = '7.6'
-=======
-VERSION = '8.0'
->>>>>>> cff1523b
 
 logger = logging.getLogger(__name__)
 logger.setLevel(logging.DEBUG)
 
 from .account import Account  # noqa: E402
 from .search import symbol_search  # noqa: E402
-<<<<<<< HEAD
 from .session import CertificationSession, ProductionSession  # noqa: E402
 from .streamer import AlertStreamer, DXLinkStreamer  # noqa: E402
-=======
-from .session import Session  # noqa: E402
-from .streamer import AccountStreamer, DXLinkStreamer  # noqa: E402
->>>>>>> cff1523b
 from .watchlists import PairsWatchlist, Watchlist  # noqa: E402
 
 __all__ = [
     'Account',
-<<<<<<< HEAD
     'AlertStreamer',
     'CertificationSession',
-=======
-    'AccountStreamer',
->>>>>>> cff1523b
     'DXLinkStreamer',
     'PairsWatchlist',
     'Session',
