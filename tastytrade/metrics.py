from datetime import date, datetime
from decimal import Decimal
from typing import Any, Dict, List, Optional

import requests

from tastytrade.session import Session
from tastytrade.utils import TastytradeJsonDataclass, validate_response


class DividendInfo(TastytradeJsonDataclass):
    """
    Dataclass representing dividend information for a given symbol.
    """
    occurred_date: date
    amount: Decimal


class EarningsInfo(TastytradeJsonDataclass):
    """
    Dataclass representing earnings information for a given symbol.
    """
    occurred_date: date
    eps: Decimal


class Liquidity(TastytradeJsonDataclass):
    """
    Dataclass representing liquidity information for a given symbol.
    """
    sum: Decimal
    count: int
    started_at: datetime
    updated_at: datetime


class OptionExpirationImpliedVolatility(TastytradeJsonDataclass):
    """
    Dataclass containing implied volatility information for a given symbol
    and expiration date.
    """
    expiration_date: date
    settlement_type: str
    option_chain_type: str
    implied_volatility: Optional[Decimal] = None


class MarketMetricInfo(TastytradeJsonDataclass):
    """
    Dataclass representing market metrics for a given symbol.

    Contains lots of useful information, like IV rank, IV percentile and beta.
    """
    symbol: str
    implied_volatility_index: Decimal
    implied_volatility_index_5_day_change: Decimal
    implied_volatility_index_rank: Decimal
    tos_implied_volatility_index_rank: Decimal
    tw_implied_volatility_index_rank: Decimal
    tos_implied_volatility_index_rank_updated_at: datetime
    implied_volatility_index_rank_source: str
    implied_volatility_percentile: Decimal
    implied_volatility_updated_at: datetime
    liquidity_rating: int
    updated_at: datetime
    option_expiration_implied_volatilities: List[OptionExpirationImpliedVolatility]  # noqa: E501
    beta: Decimal
    corr_spy_3month: Decimal
<<<<<<< HEAD
    dividend_rate_per_share: Optional[Decimal] = None
=======
    dividend_rate_per_share: Decimal
>>>>>>> 29bd6c5c
    market_cap: Decimal
    implied_volatility_30_day: Optional[Decimal] = None
    historical_volatility_30_day: Optional[Decimal] = None
    historical_volatility_60_day: Optional[Decimal] = None
    historical_volatility_90_day: Optional[Decimal] = None
    iv_hv_30_day_difference: Optional[Decimal] = None
    price_earnings_ratio: Decimal
    earnings_per_share: Decimal
    created_at: Optional[datetime] = None
    dividend_ex_date: Optional[date] = None
    dividend_next_date: Optional[date] = None
    dividend_pay_date: Optional[date] = None
    dividend_updated_at: Optional[datetime] = None
    liquidity_value: Optional[Decimal] = None
    liquidity_rank: Optional[Decimal] = None
    liquidity_running_state: Optional[Liquidity] = None
    beta_updated_at: Optional[datetime] = None
    dividend_yield: Optional[Decimal] = None
    listed_market: Optional[str] = None
    lendability: Optional[str] = None
    borrow_rate: Optional[Decimal] = None


def get_market_metrics(
    session: Session,
    symbols: List[str]
) -> List[MarketMetricInfo]:
    """
    Retrieves market metrics for the given symbols.

    :param session: active user session to use
    :param symbols: list of symbols to retrieve metrics for

    :return: a list of Tastytrade 'MarketMetricInfo' objects in JSON format.
    """
    response = requests.get(
        f'{session.base_url}/market-metrics',
        headers=session.headers,
        params={'symbols': ','.join(symbols)}
    )
    validate_response(response)

    data = response.json()['data']['items']

    return [MarketMetricInfo(**entry) for entry in data]


def get_dividends(session: Session, symbol: str) -> List[DividendInfo]:
    """
    Retrieves dividend information for the given symbol.

    :param session: active user session to use
    :param symbol: symbol to retrieve dividend information for

    :return: a list of Tastytrade 'DividendInfo' objects in JSON format.
    """
    symbol = symbol.replace('/', '%2F')
    response = requests.get(
        f'{session.base_url}/market-metrics/historic-corporate-events/dividends/{symbol}',  # noqa: E501
        headers=session.headers
    )
    validate_response(response)

    data = response.json()['data']['items']

    return [DividendInfo(**entry) for entry in data]


def get_earnings(
    session: Session,
    symbol: str,
    start_date: date
) -> List[EarningsInfo]:
    """
    Retrieves earnings information for the given symbol.

    :param session: active user session to use
    :param symbol: symbol to retrieve earnings information for
    :param start_date: limits earnings to those on or after the given date

    :return: a list of Tastytrade 'EarningsInfo' objects in JSON format.
    """
    symbol = symbol.replace('/', '%2F')
    params: Dict[str, Any] = {'start-date': start_date}
    response = requests.get(
        f'{session.base_url}/market-metrics/historic-corporate-events/earnings-reports/{symbol}',  # noqa: E501
        headers=session.headers,
        params=params
    )
    validate_response(response)

    data = response.json()['data']['items']

    return [EarningsInfo(**entry) for entry in data]


def get_risk_free_rate(session: Session) -> Decimal:
    """
    Retrieves the current risk-free rate.

    :param session: active user session to use

    :return: the current risk-free rate
    """
    response = requests.get(
        f'{session.base_url}/margin-requirements-public-configuration',
        headers=session.headers
    )
    validate_response(response)

    data = response.json()['data']['risk-free-rate']
    return Decimal(data)<|MERGE_RESOLUTION|>--- conflicted
+++ resolved
@@ -66,17 +66,13 @@
     option_expiration_implied_volatilities: List[OptionExpirationImpliedVolatility]  # noqa: E501
     beta: Decimal
     corr_spy_3month: Decimal
-<<<<<<< HEAD
-    dividend_rate_per_share: Optional[Decimal] = None
-=======
     dividend_rate_per_share: Decimal
->>>>>>> 29bd6c5c
     market_cap: Decimal
-    implied_volatility_30_day: Optional[Decimal] = None
-    historical_volatility_30_day: Optional[Decimal] = None
-    historical_volatility_60_day: Optional[Decimal] = None
-    historical_volatility_90_day: Optional[Decimal] = None
-    iv_hv_30_day_difference: Optional[Decimal] = None
+    implied_volatility_30_day: Decimal
+    historical_volatility_30_day: Decimal
+    historical_volatility_60_day: Decimal
+    historical_volatility_90_day: Decimal
+    iv_hv_30_day_difference: Decimal
     price_earnings_ratio: Decimal
     earnings_per_share: Decimal
     created_at: Optional[datetime] = None
