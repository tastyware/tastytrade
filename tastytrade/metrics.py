--- conflicted
+++ resolved
@@ -66,37 +66,25 @@
     option_expiration_implied_volatilities: List[OptionExpirationImpliedVolatility]  # noqa: E501
     beta: Decimal
     corr_spy_3month: Decimal
-<<<<<<< HEAD
-    dividend_rate_per_share: Decimal
-=======
+    market_cap: Decimal
+    price_earnings_ratio: Decimal
+    earnings_per_share: Decimal
     dividend_rate_per_share: Optional[Decimal] = None
->>>>>>> f3d4c536
-    market_cap: Decimal
     implied_volatility_30_day: Optional[Decimal] = None
     historical_volatility_30_day: Optional[Decimal] = None
     historical_volatility_60_day: Optional[Decimal] = None
     historical_volatility_90_day: Optional[Decimal] = None
     iv_hv_30_day_difference: Optional[Decimal] = None
-    price_earnings_ratio: Decimal
-    earnings_per_share: Decimal
     beta_updated_at: Optional[datetime] = None
     created_at: Optional[datetime] = None
     dividend_ex_date: Optional[date] = None
     dividend_next_date: Optional[date] = None
     dividend_pay_date: Optional[date] = None
     dividend_updated_at: Optional[datetime] = None
-<<<<<<< HEAD
-    dividend_yield: Optional[Decimal] = None
     liquidity_value: Optional[Decimal] = None
     liquidity_rank: Optional[Decimal] = None
     liquidity_running_state: Optional[Liquidity] = None
-=======
-    liquidity_value: Optional[Decimal] = None
-    liquidity_rank: Optional[Decimal] = None
-    liquidity_running_state: Optional[Liquidity] = None
-    beta_updated_at: Optional[datetime] = None
     dividend_yield: Optional[Decimal] = None
->>>>>>> f3d4c536
     listed_market: Optional[str] = None
     lendability: Optional[str] = None
     borrow_rate: Optional[Decimal] = None
