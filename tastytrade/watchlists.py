from dataclasses import dataclass
from typing import Any

import requests

from tastytrade.session import Session
from tastytrade.utils import validate_response


@dataclass
class PairsWatchlist:
    name: str
    pairs_equations: list[dict[str, Any]]
    order_index: int

    @classmethod
    def from_dict(cls, json: dict[str, Any]):
        """
        Creates a PairsWatchlist object from the Tastytrade 'PairsWatchlist' object in JSON format.
        """
        snake_json = {key.replace('-', '_'): value for key, value in json.items()}
        return cls(**snake_json)

    @classmethod
    def get_pairs_watchlists(cls, session: Session) -> list['PairsWatchlist']:
        """
        Fetches a list of all Tastytrade public pairs watchlists.

        :param session: the session to use for the request.
<<<<<<< HEAD
=======

        :return: a list of :class:`PairsWatchlist` objects.
        """
        response = requests.get(f'{session.base_url}/pairs-watchlists', headers=session.headers)
        validate_response(response)
        watchlists = response.json()['data']['items']
        watchlists = [cls.from_dict(w) for w in watchlists]

        return watchlists
>>>>>>> a4e887f9

        :return: a list of :class:`PairsWatchlist` objects.
        """
        response = requests.get(f'{session.base_url}/pairs-watchlists', headers=session.headers)
        validate_response(response)
        watchlists = response.json()['data']['items']
        watchlists = [cls.from_dict(w) for w in watchlists]

        return watchlists
    
    @classmethod
    def get_pairs_watchlist(cls, session: Session, name: str) -> 'PairsWatchlist':
        """
        Fetches a Tastytrade public pairs watchlist by name.

        :param session: the session to use for the request.
        :param name: the name of the pairs watchlist to fetch.

        :return: a :class:`PairsWatchlist` object.
        """
        response = requests.get(f'{session.base_url}/pairs-watchlists/{name}', headers=session.headers)
        validate_response(response)
<<<<<<< HEAD

        return cls.from_dict(response.json()['data'])


@dataclass
class Watchlist:
    name: str
    watchlist_entries: list[dict[str, Any]]
    order_index: int
    group_name: str = 'default'

    @classmethod
    def from_dict(cls, json: dict[str, Any]):
        """
        Creates a Watchlist object from the Tastytrade 'Watchlist' object in JSON format.
        """
        snake_json = {key.replace('-', '_'): value for key, value in json.items()}
        return cls(**snake_json)

    @classmethod
    def get_public_watchlists(cls, session: Session, counts_only: bool = False) -> list['Watchlist']:
        """
        Fetches a list of all Tastytrade public watchlists.

        :param session: the session to use for the request.
        :param counts_only: whether to only fetch the counts of the watchlists.

        :return: a list of :class:`Watchlist` objects.
        """
        response = requests.get(
            f'{session.base_url}/public-watchlists',
            headers=session.headers,
            params={'counts-only': counts_only}
        )
        validate_response(response)
        watchlists = response.json()['data']['items']
        print(watchlists)
        watchlists = [cls.from_dict(w) for w in watchlists]

        return watchlists
    
    @classmethod
    def get_public_watchlist(cls, session: Session, name: str) -> 'Watchlist':
        """
        Fetches a Tastytrade public watchlist by name.

        :param session: the session to use for the request.
        :param name: the name of the watchlist to fetch.

=======

        return cls.from_dict(response.json()['data'])


@dataclass
class Watchlist:
    name: str
    watchlist_entries: list[dict[str, Any]]
    order_index: int
    group_name: str = 'default'

    @classmethod
    def from_dict(cls, json: dict[str, Any]):
        """
        Creates a Watchlist object from the Tastytrade 'Watchlist' object in JSON format.
        """
        snake_json = {key.replace('-', '_'): value for key, value in json.items()}
        return cls(**snake_json)

    @classmethod
    def get_public_watchlists(cls, session: Session, counts_only: bool = False) -> list['Watchlist']:
        """
        Fetches a list of all Tastytrade public watchlists.

        :param session: the session to use for the request.
        :param counts_only: whether to only fetch the counts of the watchlists.

        :return: a list of :class:`Watchlist` objects.
        """
        response = requests.get(
            f'{session.base_url}/public-watchlists',
            headers=session.headers,
            params={'counts-only': counts_only}
        )
        validate_response(response)
        watchlists = response.json()['data']['items']
        print(watchlists)
        watchlists = [cls.from_dict(w) for w in watchlists]

        return watchlists

    @classmethod
    def get_public_watchlist(cls, session: Session, name: str) -> 'Watchlist':
        """
        Fetches a Tastytrade public watchlist by name.

        :param session: the session to use for the request.
        :param name: the name of the watchlist to fetch.

>>>>>>> a4e887f9
        :return: a :class:`Watchlist` object.
        """
        response = requests.get(f'{session.base_url}/public-watchlists/{name}', headers=session.headers)
        validate_response(response)

        return cls.from_dict(response.json()['data'])

    @classmethod
    def get_private_watchlists(cls, session: Session) -> list['Watchlist']:
        """
        Fetches a the user's private watchlists.

        :param session: the session to use for the request.

        :return: a list of :class:`Watchlist` objects.
        """
        response = requests.get(f'{session.base_url}/watchlists', headers=session.headers)
        validate_response(response)
        watchlists = response.json()['data']['items']
        watchlists = [cls.from_dict(w) for w in watchlists]

        return watchlists
<<<<<<< HEAD
    
=======

>>>>>>> a4e887f9
    @classmethod
    def get_private_watchlist(cls, session: Session, name: str) -> 'Watchlist':
        """
        Fetches a user's watchlist by name.

        :param session: the session to use for the request.
        :param name: the name of the watchlist to fetch.

        :return: a :class:`Watchlist` object.
        """
        response = requests.get(f'{session.base_url}/watchlists/{name}', headers=session.headers)
        validate_response(response)

        return cls.from_dict(response.json()['data'])
<<<<<<< HEAD
    
=======

>>>>>>> a4e887f9
    @classmethod
    def remove_private_watchlist(cls, session: Session, name: str) -> None:
        """
        Deletes the named private watchlist.

        :param session: the session to use for the request.
        :param name: the name of the watchlist to delete.
        """
        response = requests.delete(f'{session.base_url}/watchlists/{name}', headers=session.headers)
        validate_response(response)

    def create_private_watchlist(self, session: Session) -> None:
        """
        Creates a private remote watchlist identical to this local one.

        :param session: the session to use for the request.
        """
        json = {key.replace('_', '-'): value for key, value in self.__dict__.items()}
        print(json)
        response = requests.post(
            f'{session.base_url}/watchlists',
            headers=session.headers,
            json=json
        )
        validate_response(response)<|MERGE_RESOLUTION|>--- conflicted
+++ resolved
@@ -27,8 +27,6 @@
         Fetches a list of all Tastytrade public pairs watchlists.
 
         :param session: the session to use for the request.
-<<<<<<< HEAD
-=======
 
         :return: a list of :class:`PairsWatchlist` objects.
         """
@@ -38,17 +36,7 @@
         watchlists = [cls.from_dict(w) for w in watchlists]
 
         return watchlists
->>>>>>> a4e887f9
 
-        :return: a list of :class:`PairsWatchlist` objects.
-        """
-        response = requests.get(f'{session.base_url}/pairs-watchlists', headers=session.headers)
-        validate_response(response)
-        watchlists = response.json()['data']['items']
-        watchlists = [cls.from_dict(w) for w in watchlists]
-
-        return watchlists
-    
     @classmethod
     def get_pairs_watchlist(cls, session: Session, name: str) -> 'PairsWatchlist':
         """
@@ -61,57 +49,6 @@
         """
         response = requests.get(f'{session.base_url}/pairs-watchlists/{name}', headers=session.headers)
         validate_response(response)
-<<<<<<< HEAD
-
-        return cls.from_dict(response.json()['data'])
-
-
-@dataclass
-class Watchlist:
-    name: str
-    watchlist_entries: list[dict[str, Any]]
-    order_index: int
-    group_name: str = 'default'
-
-    @classmethod
-    def from_dict(cls, json: dict[str, Any]):
-        """
-        Creates a Watchlist object from the Tastytrade 'Watchlist' object in JSON format.
-        """
-        snake_json = {key.replace('-', '_'): value for key, value in json.items()}
-        return cls(**snake_json)
-
-    @classmethod
-    def get_public_watchlists(cls, session: Session, counts_only: bool = False) -> list['Watchlist']:
-        """
-        Fetches a list of all Tastytrade public watchlists.
-
-        :param session: the session to use for the request.
-        :param counts_only: whether to only fetch the counts of the watchlists.
-
-        :return: a list of :class:`Watchlist` objects.
-        """
-        response = requests.get(
-            f'{session.base_url}/public-watchlists',
-            headers=session.headers,
-            params={'counts-only': counts_only}
-        )
-        validate_response(response)
-        watchlists = response.json()['data']['items']
-        print(watchlists)
-        watchlists = [cls.from_dict(w) for w in watchlists]
-
-        return watchlists
-    
-    @classmethod
-    def get_public_watchlist(cls, session: Session, name: str) -> 'Watchlist':
-        """
-        Fetches a Tastytrade public watchlist by name.
-
-        :param session: the session to use for the request.
-        :param name: the name of the watchlist to fetch.
-
-=======
 
         return cls.from_dict(response.json()['data'])
 
@@ -161,7 +98,6 @@
         :param session: the session to use for the request.
         :param name: the name of the watchlist to fetch.
 
->>>>>>> a4e887f9
         :return: a :class:`Watchlist` object.
         """
         response = requests.get(f'{session.base_url}/public-watchlists/{name}', headers=session.headers)
@@ -184,11 +120,7 @@
         watchlists = [cls.from_dict(w) for w in watchlists]
 
         return watchlists
-<<<<<<< HEAD
-    
-=======
 
->>>>>>> a4e887f9
     @classmethod
     def get_private_watchlist(cls, session: Session, name: str) -> 'Watchlist':
         """
@@ -203,11 +135,7 @@
         validate_response(response)
 
         return cls.from_dict(response.json()['data'])
-<<<<<<< HEAD
-    
-=======
 
->>>>>>> a4e887f9
     @classmethod
     def remove_private_watchlist(cls, session: Session, name: str) -> None:
         """
