--- conflicted
+++ resolved
@@ -350,16 +350,10 @@
 
         :return: a list of Tastytrade 'NetLiqOhlc' objects in JSON format.
         """
-<<<<<<< HEAD
-        if start_time:
-            # format to Tastytrade DateTime format
-            start_time = str(start_time).replace(' ', 'T').split('.')[0] + 'Z'
-=======
         params: dict[str, Any] = {}
         if start_time:
             # format to Tastytrade DateTime format
             start_time = str(start_time).replace(' ', 'T').split('.')[0] + 'Z'  # type: ignore
->>>>>>> b8e9e294
             params = {'start-time': start_time}
         elif not time_back:
             raise TastytradeError('Either time_back or start_time must be specified.')
@@ -369,11 +363,7 @@
         response = requests.get(
             f'{session.base_url}/accounts/{self.account_number}/net-liq/history',
             headers=session.headers,
-<<<<<<< HEAD
-            params=params  # type: ignore
-=======
             params=params
->>>>>>> b8e9e294
         )
         validate_response(response)
 
@@ -394,11 +384,7 @@
         validate_response(response)
 
         return response.json()['data']
-<<<<<<< HEAD
-    
-=======
-
->>>>>>> b8e9e294
+
     def get_effective_margin_requirements(self, session: Session, symbol: str) -> dict[str, Any]:
         """
         Get the effective margin requirements for a given symbol.
