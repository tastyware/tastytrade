<<<<<<< HEAD
from datetime import datetime
from typing import Any, Optional
=======
from typing import Any, Dict, Optional
>>>>>>> 87e5458c

import requests

from tastytrade import API_URL, CERT_URL
from tastytrade.dxfeed import (Candle, Event, EventType, Greeks, Profile,
                               Quote, Summary, TheoPrice, TimeAndSale, Trade,
                               Underlying)
from tastytrade.utils import TastytradeError, validate_response


class Session:
    """
    Contains a local user login which can then be used to interact with the
    remote API.

    :param login: tastytrade username or email
    :param password:
        tastytrade password or a remember token obtained previously
    :param remember_me:
        whether or not to create a single-use remember token to use in place
        of a password; currently appears to be bugged.
    :param two_factor_authentication:
        if two factor authentication is enabled, this is the code sent to the
        user's device
    :param is_certification: whether or not to use the certification API
    """
    def __init__(
        self,
        login: str,
        password: str = None,
        remember_token: str = None,
        remember_me: bool = False,
        two_factor_authentication: str = '',
        is_certification: bool = False
    ):
        body = {
            'login': login,
            'remember-me': remember_me
        }
        if password:
            body['password'] = password
        elif remember_token:
            body['remember-token'] = remember_token
        else:
            print("Error: you must provide a password or remember "
                  "token to log in.")
        #: The base url to use for API requests
        self.base_url: str = CERT_URL if is_certification else API_URL
        #: Whether or not this session is using the certification API
        self.is_certification: bool = is_certification

        if two_factor_authentication:
            headers = {'X-Tastyworks-OTP': two_factor_authentication}
            response = requests.post(
                f'{self.base_url}/sessions',
                json=body,
                headers=headers
            )
        else:
            response = requests.post(f'{self.base_url}/sessions', json=body)
        validate_response(response)  # throws exception if not 200

        json = response.json()
        #: The user dict returned by the API; contains basic user information
        self.user: dict[str, str] = json['data']['user']
        #: The session token used to authenticate requests
        self.session_token: str = json['data']['session-token']
        #: A single-use token which can be used to login without a password
        self.remember_token: Optional[str] = \
            json['data']['remember-token'] if remember_me else None
        #: The headers to use for API requests
        self.headers: dict[str, str] = {'Authorization': self.session_token}
        self.validate()

        #: Pull streamer tokens and urls
        response = requests.get(
            f'{self.base_url}/quote-streamer-tokens',
            headers=self.headers
        )
        validate_response(response)
        data = response.json()['data']
        self.streamer_token = data['token']
        url = data['websocket-url'] + '/cometd'
        self.streamer_url = url.replace('https', 'wss')
        self.rest_url = data['websocket-url'] + '/rest/events.json'
        self.streamer_headers = {
            'Authorization': f'Bearer {self.streamer_token}'
        }

    def validate(self) -> bool:
        """
        Validates the current session by sending a request to the API.

        :return: True if the session is valid and False otherwise.
        """
        response = requests.post(
            f'{self.base_url}/sessions/validate',
            headers=self.headers
        )
        return (response.status_code // 100 == 2)

    def destroy(self) -> bool:
        """
        Sends a API request to log out of the existing session. This will
        invalidate the current session token and login.

        :return: True if the session was terminated successfully and
        False otherwise.
        """
        response = requests.delete(
            f'{self.base_url}/sessions',
            headers=self.headers
        )
        return (response.status_code // 100 == 2)

    def get_customer(self) -> Dict[str, Any]:
        """
        Gets the customer dict from the API.

        :return: a Tastytrade 'Customer' object in JSON format.
        """
        response = requests.get(
            f'{self.base_url}/customers/me',
            headers=self.headers
        )
        validate_response(response)  # throws exception if not 200

        return response.json()['data']

    def get_candle(
        self,
        symbols: list[str],
        interval: str,
        start_time: datetime,
        end_time: Optional[datetime] = None,
        extended_trading_hours: bool = False
    ) -> list[Candle]:
        """
        Using the dxfeed REST API, fetchs Candle events for the given list of
        symbols.

        This is meant for single-use requests. If you need a fast, recurring
        datastream, use :class:`tastytrade.streamer.Streamer` instead.

        :param symbols: the list of symbols to fetch the event for
        :param interval:
            the width of each candle in time, e.g. '15s', '5m', '1h', '3d',
            '1w', '1mo'
        :param start_time: starting time for the data range
        :param end_time: ending time for the data range
        :param extended_trading_hours: whether to include extended trading

        :return: a list of Candle events
        """
        candle_str = (f'{{={interval},tho=true}}'
        if extended_trading_hours else f'{{={interval}}}')
        params = {
            'events': EventType.CANDLE,
            'symbols': (candle_str + ',').join(symbols) + candle_str,
            'fromTime': int(start_time.timestamp() * 1000)
        }
        if end_time is not None:
            params['toTime'] = int(end_time.timestamp() * 1000)
        response = requests.get(
            self.rest_url,
            headers=self.streamer_headers,
            params=params
        )
        validate_response(response)  # throws exception if not 200

        data = response.json()[EventType.CANDLE]
        candles = []
        for _, v in data.items():
            candles.extend([Candle(**d) for d in v])

        return candles

    def get_event(
        self,
        event_type: EventType,
        symbols: list[str],
        start_time: Optional[datetime] = None,
        end_time: Optional[datetime] = None
    ) -> list[Event]:
        """
        Using the dxfeed REST API, fetches an event for the given list of
        symbols. For `EventType.CANDLE`, use :meth:`get_candle` instead, and
        :meth:`get_time_and_sale` for `EventType.TIME_AND_SALE`.

        This is meant for single-use requests. If you need a fast, recurring
        datastream, use :class:`tastytrade.streamer.Streamer` instead.

        :param event_type: the type of event to fetch
        :param symbols: the list of symbols to fetch the event for
        :param start_time: the start time of the event
        :param end_time: the end time of the event

        :return: a list of events
        """
        params: dict[str, Any] = {
            'events': event_type,
            'symbols': ','.join(symbols)
        }
        if start_time is not None:
            params['fromTime'] = int(start_time.timestamp() * 1000)
        if end_time is not None:
            params['toTime'] = int(end_time.timestamp() * 1000)
        response = requests.get(
            self.rest_url,
            headers=self.streamer_headers,
            params=params
        )
        validate_response(response)  # throws exception if not 200

        data = response.json()[event_type]

        return [_map_event(event_type, v) for _, v in data.items()]

    def get_time_and_sale(
        self,
        symbols: list[str],
        start_time: datetime,
        end_time: Optional[datetime] = None
    ) -> list[TimeAndSale]:
        """
        Using the dxfeed REST API, fetchs TimeAndSale events for the given
        list of symbols.

        This is meant for single-use requests. If you need a fast, recurring
        datastream, use :class:`tastytrade.streamer.Streamer` instead.

        :param symbols: the list of symbols to fetch the event for
        :param start_time: the start time of the event
        :param end_time: the end time of the event

        :return: a list of TimeAndSale events
        """
        params = {
            'events': EventType.TIME_AND_SALE,
            'symbols': ','.join(symbols),
            'fromTime': int(start_time.timestamp() * 1000)
        }
        if end_time is not None:
            params['toTime'] = int(end_time.timestamp() * 1000)
        response = requests.get(
            self.rest_url,
            headers=self.streamer_headers,
            params=params
        )
        validate_response(response)  # throws exception if not 200

        data = response.json()[EventType.TIME_AND_SALE]
        tas = []
        for symbol in symbols:
            tas.extend([TimeAndSale(**d) for d in data[symbol]])

        return tas


def _map_event(
    event_type: str,
    event_dict: dict[str, Any]
) -> Event:
    """
    Parses the raw JSON data from the dxfeed REST API into event objects.

    :param event_type: the type of event to map to
    :param event_dict: the raw JSON data from the dxfeed REST API
    """
    if event_type == EventType.GREEKS:
        return Greeks(**event_dict)
    elif event_type == EventType.PROFILE:
        return Profile(**event_dict)
    elif event_type == EventType.QUOTE:
        return Quote(**event_dict)
    elif event_type == EventType.SUMMARY:
        return Summary(**event_dict)
    elif event_type == EventType.THEO_PRICE:
        return TheoPrice(**event_dict)
    elif event_type == EventType.TRADE:
        return Trade(**event_dict)
    elif event_type == EventType.UNDERLYING:
        return Underlying(**event_dict[0])
    else:
        raise TastytradeError(f'Unknown event type: {event_type}')<|MERGE_RESOLUTION|>--- conflicted
+++ resolved
@@ -1,9 +1,5 @@
-<<<<<<< HEAD
 from datetime import datetime
-from typing import Any, Optional
-=======
 from typing import Any, Dict, Optional
->>>>>>> 87e5458c
 
 import requests
 
