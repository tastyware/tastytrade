--- conflicted
+++ resolved
@@ -7,22 +7,20 @@
 from tastytrade.session import Session
 from tastytrade.utils import snakeify, validate_response
 
-<<<<<<< HEAD
-=======
-DestinationVenueSymbol = TypedDict(
-    'DestinationVenueSymbol',
-    {
-        'id': int,
-        'symbol': str,
-        'destination_venue': str,
-        'routable': bool,
-        'max_quantity_precision': int,
-        'max_price_precision': int,
-    },
-    total=False,
-)
-
->>>>>>> 4ba23be1
+DestinationVenueSymbol = TypedDict('DestinationVenueSymbol', {
+    'id': int,
+    'symbol': str,
+    'destination-venue': str,
+    'routable': bool,
+    'max-quantity-precision': int,
+    'max-price-precision': int,
+}, total=False)
+TickSizes = TypedDict('TickSizes', {
+  'value': str,
+  'threshold': str,
+  'symbol': str
+}, total=False)
+
 
 @dataclass
 class Cryptocurrency:
@@ -43,13 +41,6 @@
         Creates a :class:`Cryptocurrency` object from the Tastytrade 'Cryptocurrency' object in JSON format.
         """
         snake_json = snakeify(json)
-<<<<<<< HEAD
-=======
-        snake_json['destination_venue_symbols'] = [
-            DestinationVenueSymbol(**snakeify(dvs))
-            for dvs in snake_json.pop('destination_venue_symbols')
-        ]
->>>>>>> 4ba23be1
         return cls(**snake_json)
 
     @classmethod
@@ -97,13 +88,6 @@
         data = response.json()['data']
 
         return cls.from_dict(data)
-
-
-TickSizes = TypedDict(
-    'TickSizes',
-    {'value': str, 'threshold': str, 'symbol': str},
-    total=False,
-)
 
 
 @dataclass
@@ -141,7 +125,7 @@
 
     @classmethod
     def get_active_equities(
-        self,
+        cls,
         session: Session,
         per_page: int = 1000,
         page_offset: int = 0,
@@ -158,21 +142,7 @@
             response = requests.get(url, headers=session.headers, params=params)
             validate_response(response)
             response_data = response.json()
-            equities.extend(
-                [
-                    Equity(
-                        tick_sizes=[
-                            TickSizes(**ts) for ts in equity.pop('tick-sizes', [])
-                        ],
-                        option_tick_sizes=[
-                            TickSizes(**ots)
-                            for ots in equity.pop('option-tick-sizes', [])
-                        ],
-                        **{k.replace('-', '_'): v for k, v in equity.items()},
-                    )
-                    for equity in response_data['data']['items']
-                ]
-            )
+            equities.extend([cls.from_dict(entry) for entry in response_data['data']['items']])
             total_items = response_data['pagination']['total-items']
             if page_offset * per_page >= total_items:
                 break
@@ -211,11 +181,7 @@
         response = requests.get(
             f'{session.base_url}/instruments/equities',
             headers=session.headers,
-<<<<<<< HEAD
             params={k: v for k, v in params.items() if v is not None}
-=======
-            params={k: v for k, v in params.items() if v is not None},  # type: ignore
->>>>>>> 4ba23be1
         )
         validate_response(response)
 
