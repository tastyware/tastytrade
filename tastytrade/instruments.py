--- conflicted
+++ resolved
@@ -111,13 +111,6 @@
 
 
 @dataclass
-class ActiveEquitiesResponse:
-    context: str
-    equities: List[Equity]
-    pagination: Pagination
-
-
-@dataclass
 class Equity:
     id: int
     symbol: str
@@ -133,20 +126,14 @@
     is_illiquid: bool
     is_etf: bool
     streamer_symbol: str
-<<<<<<< HEAD
-    tick_sizes: list[TickSizes]
-    option_tick_sizes: Optional[list[TickSizes]]
-    borrow_rate: Optional[str] = None
-=======
     borrow_rate: Optional[float] = None
->>>>>>> 6208990d
     cusip: Optional[str] = None
     short_description: Optional[str] = None
     halted_at: Optional[datetime] = None
     stops_trading_at: Optional[datetime] = None
     is_fractional_quantity_eligible: Optional[bool] = None
-    tick_sizes: Optional[List[TickSizes]] = None
-    option_tick_sizes: Optional[List[TickSizes]] = None
+    tick_sizes: Optional[list[TickSizes]] = None
+    option_tick_sizes: Optional[list[TickSizes]] = None
 
     @classmethod
     def from_dict(cls, json: dict[str, Any]) -> 'Equity':
@@ -200,7 +187,7 @@
         symbols: Optional[list[str]] = None,
         lendability: Optional[str] = None,
         is_index: Optional[bool] = None,
-        is_etf: Optional[bool] = None
+        is_etf: Optional[bool] = None,
     ) -> list['Equity']:
         """
         Returns a list of :class:`Equity` objects from the given symbols.
@@ -218,12 +205,12 @@
             'symbol[]': symbols,
             'lendability': lendability,
             'is-index': is_index,
-            'is-etf': is_etf
+            'is-etf': is_etf,
         }
         response = requests.get(
             f'{session.base_url}/instruments/equities',
             headers=session.headers,
-            params={k: v for k, v in params.items() if v is not None}  # type: ignore
+            params={k: v for k, v in params.items() if v is not None},  # type: ignore
         )
         validate_response(response)
 
@@ -232,34 +219,32 @@
 
         return equities
 
-<<<<<<< HEAD
+    @classmethod
+    def get_equity(cls, session: Session, symbol: str) -> 'Equity':
+        """
+        Returns a :class:`Equity` object from the given symbol.
+
+        :param session: the session to use for the request.
+        :param symbol: the symbol to get the equity for.
+
+        :return: a :class:`Equity` object.
+        """
+        symbol = symbol.replace('/', '%2F')
+        response = requests.get(
+            f'{session.base_url}/instruments/equities/{symbol}', headers=session.headers
+        )
+        validate_response(response)
+
+        data = response.json()['data']
+
+        return cls.from_dict(data)
+
+
 @dataclass
 class ActiveEquitiesResponse:
     context: str
     equities: list[Equity]
     pagination: Pagination
-=======
-    @classmethod
-    def get_equity(cls, session: Session, symbol: str) -> 'Equity':
-        """
-        Returns a :class:`Equity` object from the given symbol.
-
-        :param session: the session to use for the request.
-        :param symbol: the symbol to get the equity for.
-
-        :return: a :class:`Equity` object.
-        """
-        symbol = symbol.replace('/', '%2F')
-        response = requests.get(
-            f'{session.base_url}/instruments/equities/{symbol}',
-            headers=session.headers
-        )
-        validate_response(response)
-
-        data = response.json()['data']
-
-        return cls.from_dict(data)
->>>>>>> 6208990d
 
 
 @dataclass
