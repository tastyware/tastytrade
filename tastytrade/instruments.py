--- conflicted
+++ resolved
@@ -70,8 +70,6 @@
 
     @classmethod
     def get_cryptocurrency(cls, session: Session, symbol: str) -> 'Cryptocurrency':
-<<<<<<< HEAD
-=======
         """
         Returns a :class:`Cryptocurrency` object from the given symbol.
 
@@ -80,7 +78,6 @@
 
         :return: a :class:`Cryptocurrency` object.
         """
->>>>>>> c7954141
         symbol = symbol.replace('/', '%2F')
         response = requests.get(
             f'{session.base_url}/instruments/cryptocurrencies/{symbol}',
@@ -98,6 +95,26 @@
     value: str
     threshold: Optional[str] = None
     symbol: Optional[str] = None
+
+
+@dataclass
+class Pagination:
+    per_page: int
+    page_offset: int
+    item_offset: int
+    total_items: int
+    total_pages: int
+    current_item_count: int
+    previous_link: Optional[str]
+    next_link: Optional[str]
+    paging_link_template: Optional[str]
+
+
+@dataclass
+class ActiveEquitiesResponse:
+    context: str
+    equities: List[Equity]
+    pagination: Pagination
 
 
 @dataclass
@@ -116,12 +133,22 @@
     is_illiquid: bool
     is_etf: bool
     streamer_symbol: str
-<<<<<<< HEAD
-    tick_sizes: List[TickSizes]
-    option_tick_sizes: Optional[List[TickSizes]]
-    borrow_rate: Optional[str] = None
+    borrow_rate: Optional[float] = None
     cusip: Optional[str] = None
+    short_description: Optional[str] = None
+    halted_at: Optional[datetime] = None
+    stops_trading_at: Optional[datetime] = None
     is_fractional_quantity_eligible: Optional[bool] = None
+    tick_sizes: Optional[List[TickSizes]] = None
+    option_tick_sizes: Optional[List[TickSizes]] = None
+
+    @classmethod
+    def from_dict(cls, json: dict[str, Any]) -> 'Equity':
+        """
+        Creates a :class:`Equity` object from the Tastytrade 'Equity' object in JSON format.
+        """
+        snake_json = snakeify(json)
+        return cls(**snake_json)
 
     @classmethod
     def get_active_equities(
@@ -160,43 +187,6 @@
             context=response_data["context"], equities=equities, pagination=pagination
         )
 
-
-@dataclass
-class Pagination:
-    per_page: int
-    page_offset: int
-    item_offset: int
-    total_items: int
-    total_pages: int
-    current_item_count: int
-    previous_link: Optional[str]
-    next_link: Optional[str]
-    paging_link_template: Optional[str]
-
-
-@dataclass
-class ActiveEquitiesResponse:
-    context: str
-    equities: List[Equity]
-    pagination: Pagination
-=======
-    cusip: Optional[str] = None
-    short_description: Optional[str] = None
-    halted_at: Optional[datetime] = None
-    stops_trading_at: Optional[datetime] = None
-    borrow_rate: Optional[float] = None
-    is_fractional_quantity_eligible: Optional[bool] = None
-    tick_sizes: Optional[dict[str, Any]] = None
-    option_tick_sizes: Optional[dict[str, Any]] = None
-
-    @classmethod
-    def from_dict(cls, json: dict[str, Any]) -> 'Equity':
-        """
-        Creates a :class:`Equity` object from the Tastytrade 'Equity' object in JSON format.
-        """
-        snake_json = snakeify(json)
-        return cls(**snake_json)
-
     @classmethod
     def get_equities(
         cls,
@@ -256,7 +246,6 @@
         data = response.json()['data']
 
         return cls.from_dict(data)
->>>>>>> c7954141
 
 
 @dataclass
@@ -283,19 +272,6 @@
     is_closing_only: bool
     old_security_number: str
     streamer_symbol: str
-
-
-@dataclass
-class Pagination:
-    per_page: int
-    page_offset: int
-    item_offset: int
-    total_items: int
-    total_pages: int
-    current_item_count: int
-    previous_link: Optional[str]
-    next_link: Optional[str]
-    paging_link_template: Optional[str]
 
 
 @dataclass
