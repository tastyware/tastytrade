--- conflicted
+++ resolved
@@ -10,7 +10,6 @@
 
 def test_get_event(session):
     session.get_event(EventType.QUOTE, ['SPY', 'AAPL'])
-<<<<<<< HEAD
 
 
 def test_get_time_and_sale(session):
@@ -18,26 +17,12 @@
     session.get_time_and_sale(['SPY', 'AAPL'], start_date)
 
 
-=======
-
-
-def test_get_time_and_sale(session):
-    start_date = datetime.today() - timedelta(days=30)
-    session.get_time_and_sale(['SPY', 'AAPL'], start_date)
-
-
->>>>>>> 77a0fc5a
 def test_get_candle(session):
     start_date = datetime.today() - timedelta(days=30)
     session.get_candle(['SPY', 'AAPL'], '1d', start_date)
 
 
-<<<<<<< HEAD
-def test_destroy():
-    session = CertificationSession('tastyware', ':4s-S9/9L&Q~C]@v')
-=======
 def test_destroy(get_cert_credentials):
     usr, pwd = get_cert_credentials
     session = CertificationSession(usr, pwd)
->>>>>>> 77a0fc5a
     assert session.destroy()